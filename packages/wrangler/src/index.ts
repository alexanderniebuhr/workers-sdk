import module from "node:module";
import os from "node:os";
import TOML from "@iarna/toml";
import chalk from "chalk";
import { ProxyAgent, setGlobalDispatcher } from "undici";
import makeCLI from "yargs";
import { version as wranglerVersion } from "../package.json";
import { ai } from "./ai";
import { cloudchamber } from "./cloudchamber";
import { loadDotEnv, readConfig } from "./config";
import { d1 } from "./d1";
import { deleteHandler, deleteOptions } from "./delete";
import { deployHandler, deployOptions } from "./deploy";
import { isAuthenticationError } from "./deploy/deploy";
import { isBuildFailure } from "./deployment-bundle/build-failures";
import {
	commonDeploymentCMDSetup,
	deployments,
	rollbackDeployment,
	viewDeployment,
} from "./deployments";
import {
	buildHandler,
	buildOptions,
	configHandler,
	noOpOptions,
	previewHandler,
	previewOptions,
	route,
	routeHandler,
	subdomainHandler,
	subdomainOptions,
} from "./deprecated";
import { devHandler, devOptions } from "./dev";
import { workerNamespaceCommands } from "./dispatch-namespace";
import { docsHandler, docsOptions } from "./docs";
import { JsonFriendlyFatalError, UserError } from "./errors";
import { generateHandler, generateOptions } from "./generate";
import { hyperdrive } from "./hyperdrive/index";
import { initHandler, initOptions } from "./init";
import { kvBulk, kvKey, kvNamespace, registerKvSubcommands } from "./kv";
import { logBuildFailure, logger, LOGGER_LEVELS } from "./logger";
import * as metrics from "./metrics";
import { mTlsCertificateCommands } from "./mtls-certificate/cli";
import { writeOutput } from "./output";
import { pages } from "./pages";
import { APIError, formatMessage, ParseError } from "./parse";
import { pipelines } from "./pipelines";
import { pubSubCommands } from "./pubsub/pubsub-commands";
import { queues } from "./queues/cli/commands";
import { r2 } from "./r2";
import { secret, secretBulkHandler, secretBulkOptions } from "./secret";
import {
	addBreadcrumb,
	captureGlobalException,
	closeSentry,
	setupSentry,
} from "./sentry";
import { tailHandler, tailOptions } from "./tail";
import registerTriggersSubcommands from "./triggers";
import { typesHandler, typesOptions } from "./type-generation";
import { printWranglerBanner, updateCheck } from "./update-check";
import {
	getAuthFromEnv,
	listScopes,
	login,
	logout,
	validateScopeKeys,
} from "./user";
import { debugLogFilepath } from "./utils/log-file";
import { vectorize } from "./vectorize/index";
import registerVersionsSubcommands from "./versions";
import registerVersionsDeploymentsSubcommands from "./versions/deployments";
import registerVersionsRollbackCommand from "./versions/rollback";
import { whoami } from "./whoami";
import { workflows } from "./workflows/workflows";
import { asJson } from "./yargs-types";
import type { Config } from "./config";
import type { LoggerLevel } from "./logger";
import type { CommonYargsArgv, SubHelp } from "./yargs-types";
import type { Arguments } from "yargs";

const resetColor = "\x1b[0m";
const fgGreenColor = "\x1b[32m";
const betaCmdColor = "#BD5B08";

export const DEFAULT_LOCAL_PORT = 8787;
export const DEFAULT_INSPECTOR_PORT = 9229;

export const proxy =
	process.env.https_proxy ||
	process.env.HTTPS_PROXY ||
	process.env.http_proxy ||
	process.env.HTTP_PROXY ||
	undefined;

if (proxy) {
	setGlobalDispatcher(new ProxyAgent(proxy));
	logger.log(
		`Proxy environment variables detected. We'll use your proxy for fetch requests.`
	);
}

export function getRules(config: Config): Config["rules"] {
	const rules = config.rules ?? config.build?.upload?.rules ?? [];

	if (config.rules && config.build?.upload?.rules) {
		throw new UserError(
			`You cannot configure both [rules] and [build.upload.rules] in your wrangler.toml. Delete the \`build.upload\` section.`
		);
	}

	if (config.build?.upload?.rules) {
		logger.warn(
			`Deprecation: The \`build.upload.rules\` config field is no longer used, the rules should be specified via the \`rules\` config field. Delete the \`build.upload\` field from the configuration file, and add this:

${TOML.stringify({ rules: config.build.upload.rules })}`
		);
	}
	return rules;
}

export function isLegacyEnv(config: Config): boolean {
	// We only read from config here, because we've already accounted for
	// args["legacy-env"] in https://github.com/cloudflare/workers-sdk/blob/b24aeb5722370c2e04bce97a84a1fa1e55725d79/packages/wrangler/src/config/validation.ts#L94-L98
	return config.legacy_env;
}

export function getScriptName(
	args: { name: string | undefined; env: string | undefined },
	config: Config
): string | undefined {
	if (args.name && isLegacyEnv(config) && args.env) {
		throw new CommandLineArgsError(
			"In legacy environment mode you cannot use --name and --env together. If you want to specify a Worker name for a specific environment you can add the following to your wrangler.toml config:" +
				`
    [env.${args.env}]
    name = "${args.name}"
    `
		);
	}

	return args.name ?? config.name;
}

/**
 * Alternative to the getScriptName() because special Legacy cases allowed
 * "name", and "env" together in Wrangler v1
 */
export function getLegacyScriptName(
	args: { name: string | undefined; env: string | undefined },
	config: Config
) {
	return args.name && args.env && isLegacyEnv(config)
		? `${args.name}-${args.env}`
		: args.name ?? config.name;
}

/**
 * A helper to demand one of a set of options
 * via https://github.com/yargs/yargs/issues/1093#issuecomment-491299261
 */
export function demandOneOfOption(...options: string[]) {
	return function (argv: Arguments) {
		const count = options.filter((option) => argv[option]).length;
		const lastOption = options.pop();

		if (count === 0) {
			throw new CommandLineArgsError(
				`Exactly one of the arguments ${options.join(
					", "
				)} and ${lastOption} is required`
			);
		} else if (count > 1) {
			throw new CommandLineArgsError(
				`Arguments ${options.join(
					", "
				)} and ${lastOption} are mutually exclusive`
			);
		}

		return true;
	};
}

export class CommandLineArgsError extends UserError {}

export function createCLIParser(argv: string[]) {
	const experimentalGradualRollouts =
		// original flag -- using internal product name (Gradual Rollouts) -- kept for temp back-compat
		!argv.includes("--no-experimental-gradual-rollouts") &&
		// new flag -- using external product name (Versions)
		!argv.includes("--no-experimental-versions") &&
		// new flag -- shorthand
		!argv.includes("--no-x-versions");

	// Type check result against CommonYargsOptions to make sure we've included
	// all common options
	const wrangler: CommonYargsArgv = makeCLI(argv)
		.strict()
		// We handle errors ourselves in a try-catch around `yargs.parse`.
		// If you want the "help info" to be displayed then throw an instance of `CommandLineArgsError`.
		// Otherwise we just log the error that was thrown without any "help info".
		.showHelpOnFail(false)
		.fail((msg, error) => {
			if (!error || error.name === "YError") {
				// If there is no error or the error is a "YError", then this came from yargs own validation
				// Wrap it in a `CommandLineArgsError` so that we can handle it appropriately further up.
				error = new CommandLineArgsError(msg);
			}
			throw error;
		})
		.scriptName("wrangler")
		.wrap(null)
		.locale("en_US")
		// Define global options here, so they get included in the `Argv` type of
		// the `wrangler` variable
		.version(false)
		.option("v", {
			describe: "Show version number",
			alias: "version",
			type: "boolean",
		})
		.option("config", {
			alias: "c",
			describe: "Path to .toml configuration file",
			type: "string",
			requiresArg: true,
		})
		.option("env", {
			alias: "e",
			describe: "Environment to use for operations and .env files",
			type: "string",
			requiresArg: true,
		})
		.option("experimental-json-config", {
			alias: "j",
			describe: `Experimental: support wrangler.json`,
			type: "boolean",
		})
		.option("experimental-versions", {
			describe: `Experimental: support Worker Versions`,
			type: "boolean",
			default: true,
			hidden: true,
			alias: ["x-versions", "experimental-gradual-rollouts"],
		})
		.check((args) => {
			// Update logger level, before we do any logging
			if (Object.keys(LOGGER_LEVELS).includes(args.logLevel as string)) {
				logger.loggerLevel = args.logLevel as LoggerLevel;
			}

			// Grab locally specified env params from `.env` file
			const loaded = loadDotEnv(".env", args.env);
			for (const [key, value] of Object.entries(loaded?.parsed ?? {})) {
				if (!(key in process.env)) {
					process.env[key] = value;
				}
			}

			// Write a session entry to the output file (if there is one).
			writeOutput({
				type: "wrangler-session",
				version: 1,
				wrangler_version: wranglerVersion,
				command_line_args: argv,
				log_file_path: debugLogFilepath,
			});

			return true;
		})
		.epilogue(
			`Please report any issues to ${chalk.hex("#3B818D")(
				"https://github.com/cloudflare/workers-sdk/issues/new/choose"
			)}`
		);

	wrangler.updateStrings({
		"Commands:": `${chalk.bold("COMMANDS")}`,
		"Options:": `${chalk.bold("OPTIONS")}`,
		"Positionals:": `${chalk.bold("POSITIONALS")}`,
		"Examples:": `${chalk.bold("EXAMPLES")}`,
	});
	wrangler.group(
		["experimental-json-config", "config", "env", "help", "version"],
		`${chalk.bold("GLOBAL FLAGS")}`
	);
	wrangler.help("help", "Show help").alias("h", "help");

	// Default help command that supports the subcommands
	const subHelp: SubHelp = {
		command: ["*"],
		handler: async (args) => {
			setImmediate(() =>
				wrangler.parse([...args._.map((a) => `${a}`), "--help"])
			);
		},
	};
	wrangler.command(
		["*"],
		false,
		() => {},
		async (args) => {
			if (args._.length > 0) {
				throw new CommandLineArgsError(`Unknown command: ${args._}.`);
			} else {
				// args.v will exist and be true in the case that no command is called, and the -v
				// option is present. This is to allow for running asynchronous printWranglerBanner
				// in the version command.
				if (args.v) {
					if (process.stdout.isTTY) {
						await printWranglerBanner();
					} else {
						logger.log(wranglerVersion);
					}
				} else {
					wrangler.showHelp("log");
				}
			}
		}
	);

	/*
	 * You will note that we use the form for all commands where we use the builder function
	 * to define options and subcommands.
	 * Further we return the result of this builder even though it's not completely necessary.
	 * The reason is that it's required for type inference of the args in the handle function.
	 * I wish we could enforce this pattern, but this comment will have to do for now.
	 * (It's also annoying that choices[] doesn't get inferred as an enum. 🤷‍♂.)
	 */
	/*
	 * TODO: Implement proper command grouping if yargs will ever support it
	 * (see https://github.com/yargs/yargs/issues/684)
	 * Until then, use a new line in the command description whenever we want
	 * to create some logical spacing between commands. This is hacky but
	 * ¯\_(ツ)_/¯
	 */
	/******************************************************/
	/*                 WRANGLER COMMANDS                  */
	/******************************************************/
	// docs
	wrangler.command(
		"docs [command]",
		"📚 Open Wrangler's command documentation in your browser\n",
		docsOptions,
		docsHandler
	);

	/******************** CMD GROUP ***********************/
	// init
	wrangler.command(
		"init [name]",
		"📥 Initialize a basic Worker",
		initOptions,
		initHandler
	);

	// dev
	wrangler.command(
		"dev [script]",
		"👂 Start a local server for developing your Worker",
		devOptions,
		devHandler
	);

	// deploy
	wrangler.command(
		["deploy [script]", "publish [script]"],
		"🆙 Deploy a Worker to Cloudflare",
		deployOptions,
		deployHandler
	);

	// deployments
	const deploymentsDescription =
		"🚢 List and view the current and past deployments for your Worker";

	if (experimentalGradualRollouts) {
		wrangler.command(
			"deployments",
			deploymentsDescription,
			registerVersionsDeploymentsSubcommands
		);
	} else {
		wrangler.command("deployments", deploymentsDescription, (yargs) =>
			yargs
				.option("name", {
					describe: "The name of your Worker",
					type: "string",
				})
				.command(
					"list",
					"Displays the 10 most recent deployments for a Worker",
					async (listYargs) => listYargs,
					async (listYargs) => {
						const { accountId, scriptName, config } =
							await commonDeploymentCMDSetup(listYargs);
						await deployments(accountId, scriptName, config);
					}
				)
				.command(
					"view [deployment-id]",
					"View a deployment",
					async (viewYargs) =>
						viewYargs.positional("deployment-id", {
							describe: "The ID of the deployment you want to inspect",
							type: "string",
							demandOption: false,
						}),
					async (viewYargs) => {
						const { accountId, scriptName, config } =
							await commonDeploymentCMDSetup(viewYargs);

						await viewDeployment(
							accountId,
							scriptName,
							config,
							viewYargs.deploymentId
						);
					}
				)
				.command(subHelp)
		);
	}

	// rollback
	const rollbackDescription = "🔙 Rollback a deployment for a Worker";

	if (experimentalGradualRollouts) {
		registerVersionsRollbackCommand(wrangler, rollbackDescription);
	} else {
		wrangler.command(
			"rollback [deployment-id]",
			rollbackDescription,
			(rollbackYargs) =>
				rollbackYargs
					.positional("deployment-id", {
						describe: "The ID of the deployment to rollback to",
						type: "string",
						demandOption: false,
					})
					.option("message", {
						alias: "m",
						describe:
							"Skip confirmation and message prompts, uses provided argument as message",
						type: "string",
						default: undefined,
					})
					.option("name", {
						describe: "The name of your Worker",
						type: "string",
					}),
			async (rollbackYargs) => {
				const { accountId, scriptName, config } =
					await commonDeploymentCMDSetup(rollbackYargs);

				await rollbackDeployment(
					accountId,
					scriptName,
					config,
					rollbackYargs.deploymentId,
					rollbackYargs.message
				);
			}
		);
	}

	// versions
	if (experimentalGradualRollouts) {
		wrangler.command(
			"versions",
			"🫧  List, view, upload and deploy Versions of your Worker to Cloudflare",
			(yargs) => {
				return registerVersionsSubcommands(yargs.command(subHelp), subHelp);
			}
		);
	}

	// triggers
	if (experimentalGradualRollouts) {
		wrangler.command(
			"triggers",
			"🎯 Updates the triggers of your current deployment",
			(yargs) => {
				return registerTriggersSubcommands(yargs.command(subHelp));
			}
		);
	}

	// delete
	wrangler.command(
		"delete [script]",
		"🗑  Delete a Worker from Cloudflare",
		deleteOptions,
		deleteHandler
	);

	// tail
	wrangler.command(
		"tail [worker]",
		"🦚 Start a log tailing session for a Worker",
		tailOptions,
		tailHandler
	);

	// secret
	wrangler.command(
		"secret",
		"🤫 Generate a secret that can be referenced in a Worker",
		(secretYargs) => {
			return secret(secretYargs.command(subHelp));
		}
	);

	// types
	wrangler.command(
		"types [path]",
		"📝 Generate types from bindings and module rules in configuration\n",
		typesOptions,
		typesHandler
	);

	/******************** CMD GROUP ***********************/
	// kv
	wrangler.command("kv", `🗂️  Manage Workers KV Namespaces`, (kvYargs) => {
		return registerKvSubcommands(kvYargs, subHelp);
	});

	// queues
	wrangler.command("queues", "🇶  Manage Workers Queues", (queuesYargs) => {
		return queues(queuesYargs.command(subHelp));
	});

	// r2
	wrangler.command("r2", "📦 Manage R2 buckets & objects", (r2Yargs) => {
		return r2(r2Yargs, subHelp);
	});

	// d1
	wrangler.command("d1", `🗄  Manage Workers D1 databases`, (d1Yargs) => {
		return d1(d1Yargs.command(subHelp));
	});

	// [OPEN BETA] vectorize
	wrangler.command(
		"vectorize",
		`🧮 Manage Vectorize indexes ${chalk.hex(betaCmdColor)("[open beta]")}`,
		(vectorYargs) => {
			return vectorize(vectorYargs.command(subHelp));
		}
	);

	// hyperdrive
	wrangler.command(
		"hyperdrive",
		"🚀 Manage Hyperdrive databases",
		(hyperdriveYargs) => {
			return hyperdrive(hyperdriveYargs.command(subHelp));
		}
	);

	// pages
	wrangler.command("pages", "⚡️ Configure Cloudflare Pages", (pagesYargs) => {
		// Pages does not support the `--config`, `--experimental-json-config`,
		// and `--env` flags, therefore hiding them from the global flags list.
		pagesYargs.hide("config").hide("env").hide("experimental-json-config");

		return pages(pagesYargs, subHelp);
	});

	// mtls-certificate
	wrangler.command(
		"mtls-certificate",
		"🪪  Manage certificates used for mTLS connections",
		(mtlsYargs) => {
			return mTlsCertificateCommands(mtlsYargs.command(subHelp));
		}
	);

	// cloudchamber
	wrangler.command("cloudchamber", false, (cloudchamberArgs) => {
		return cloudchamber(asJson(cloudchamberArgs.command(subHelp)), subHelp);
	});

	// [PRIVATE BETA] pubsub
	wrangler.command(
		"pubsub",
		`📮 Manage Pub/Sub brokers ${chalk.hex(betaCmdColor)("[private beta]")}`,
		(pubsubYargs) => {
			return pubSubCommands(pubsubYargs, subHelp);
		}
	);

	// dispatch-namespace
	wrangler.command(
		"dispatch-namespace",
		"🏗️  Manage dispatch namespaces",
		(workerNamespaceYargs) => {
			return workerNamespaceCommands(workerNamespaceYargs, subHelp);
		}
	);

	// ai
	wrangler.command("ai", "🤖 Manage AI models", (aiYargs) => {
		return ai(aiYargs.command(subHelp));
	});

<<<<<<< HEAD
	// workflows
	wrangler.command("workflows", false, (workflowArgs) => {
		return workflows(workflowArgs.command(subHelp), subHelp);
	});
=======
	// pipelines
	wrangler.command(
		"pipelines",
		`🚰 Manage Worker Pipelines ${chalk.hex(betaCmdColor)("[open beta]")}\n`,
		(pipelinesYargs) => {
			return pipelines(pipelinesYargs.command(subHelp));
		}
	);
>>>>>>> 8527675e

	/******************** CMD GROUP ***********************/
	// login
	wrangler.command(
		// this needs scopes as an option?
		"login",
		"🔓 Login to Cloudflare",
		(yargs) => {
			// TODO: This needs some copy editing
			// I mean, this entire app does, but this too.
			return yargs
				.option("scopes-list", {
					describe: "List all the available OAuth scopes with descriptions",
				})
				.option("browser", {
					default: true,
					type: "boolean",
					describe: "Automatically open the OAuth link in a browser",
				})
				.option("scopes", {
					describe: "Pick the set of applicable OAuth scopes when logging in",
					array: true,
					type: "string",
					requiresArg: true,
				});
			// TODO: scopes
		},
		async (args) => {
			await printWranglerBanner();
			if (args["scopes-list"]) {
				listScopes();
				return;
			}
			if (args.scopes) {
				if (args.scopes.length === 0) {
					// don't allow no scopes to be passed, that would be weird
					listScopes();
					return;
				}
				if (!validateScopeKeys(args.scopes)) {
					throw new CommandLineArgsError(
						`One of ${args.scopes} is not a valid authentication scope. Run "wrangler login --scopes-list" to see the valid scopes.`
					);
				}
				await login({ scopes: args.scopes, browser: args.browser });
				return;
			}
			await login({ browser: args.browser });
			const config = readConfig(args.config, args);
			await metrics.sendMetricsEvent("login user", {
				sendMetrics: config.send_metrics,
			});

			// TODO: would be nice if it optionally saved login
			// credentials inside node_modules/.cache or something
			// this way you could have multiple users on a single machine
		}
	);

	// logout
	wrangler.command(
		// this needs scopes as an option?
		"logout",
		"🚪 Logout from Cloudflare",
		() => {},
		async (args) => {
			await printWranglerBanner();
			await logout();
			const config = readConfig(undefined, args);
			await metrics.sendMetricsEvent("logout user", {
				sendMetrics: config.send_metrics,
			});
		}
	);

	// whoami
	wrangler.command(
		"whoami",
		"🕵️  Retrieve your user information",
		(yargs) => {
			return yargs.option("account", {
				type: "string",
				describe:
					"Show membership information for the given account (id or name).",
			});
		},
		async (args) => {
			await printWranglerBanner();
			await whoami(args.account);
			const config = readConfig(undefined, args);
			await metrics.sendMetricsEvent("view accounts", {
				sendMetrics: config.send_metrics,
			});
		}
	);

	/******************************************************/
	/*               DEPRECATED COMMANDS                  */
	/******************************************************/
	// [DEPRECATED] build
	wrangler.command("build", false, buildOptions, buildHandler);

	// [DEPRECATED] config
	wrangler.command("config", false, noOpOptions, configHandler);

	// [DEPRECATED] preview
	wrangler.command(
		"preview [method] [body]",
		false,
		previewOptions,
		previewHandler
	);

	// [DEPRECATED] route
	wrangler.command(
		"route",
		false, // I think we want to hide this command
		// "➡️  List or delete worker routes",
		(routeYargs) => {
			return route(routeYargs);
		},
		routeHandler
	);

	// [DEPRECATED] subdomain
	wrangler.command(
		"subdomain [name]",
		false,
		// "👷 Create or change your workers.dev subdomain.",
		subdomainOptions,
		subdomainHandler
	);

	// [DEPRECATED] secret:bulk
	wrangler.command(
		"secret:bulk [json]",
		false,
		secretBulkOptions,
		secretBulkHandler
	);

	// [DEPRECATED] kv:namespace
	wrangler.command(
		"kv:namespace",
		false, // deprecated, don't show
		(namespaceYargs) => {
			logger.warn(
				"The `wrangler kv:namespace` command is deprecated and will be removed in a future major version. Please use `wrangler kv namespace` instead which behaves the same."
			);

			return kvNamespace(namespaceYargs.command(subHelp));
		}
	);

	// [DEPRECATED] kv:key
	wrangler.command(
		"kv:key",
		false, // deprecated, don't show
		(keyYargs) => {
			logger.warn(
				"The `wrangler kv:key` command is deprecated and will be removed in a future major version. Please use `wrangler kv key` instead which behaves the same."
			);

			return kvKey(keyYargs.command(subHelp));
		}
	);

	// [DEPRECATED] kv:bulk
	wrangler.command(
		"kv:bulk",
		false, // deprecated, don't show
		(bulkYargs) => {
			logger.warn(
				"The `wrangler kv:bulk` command is deprecated and will be removed in a future major version. Please use `wrangler kv bulk` instead which behaves the same."
			);

			return kvBulk(bulkYargs.command(subHelp));
		}
	);

	// [DEPRECATED] generate
	wrangler.command(
		"generate [name] [template]",
		false,
		generateOptions,
		generateHandler
	);

	// This set to false to allow overwrite of default behaviour
	wrangler.version(false);

	// [DEPRECATED] version
	wrangler.command(
		"version",
		false,
		() => {},
		async () => {
			if (process.stdout.isTTY) {
				await printWranglerBanner();
			} else {
				logger.log(wranglerVersion);
			}

			logger.warn(
				"`wrangler version` is deprecated and will be removed in a future major version. Please use `wrangler --version` instead."
			);
		}
	);

	wrangler.exitProcess(false);

	return wrangler;
}

export async function main(argv: string[]): Promise<void> {
	setupSentry();

	const wrangler = createCLIParser(argv);

	// Register Yargs middleware to record command as Sentry breadcrumb
	let recordedCommand = false;
	const wranglerWithMiddleware = wrangler.middleware((args) => {
		// Middleware called for each sub-command, but only want to record once
		if (recordedCommand) {
			return;
		}
		recordedCommand = true;
		// `args._` doesn't include any positional arguments (e.g. script name,
		// key to fetch) or flags
		addBreadcrumb(`wrangler ${args._.join(" ")}`);
	}, /* applyBeforeValidation */ true);

	let cliHandlerThrew = false;
	try {
		await wranglerWithMiddleware.parse();
	} catch (e) {
		cliHandlerThrew = true;
		let mayReport = true;

		logger.log(""); // Just adds a bit of space
		if (e instanceof CommandLineArgsError) {
			logger.error(e.message);
			// We are not able to ask the `wrangler` CLI parser to show help for a subcommand programmatically.
			// The workaround is to re-run the parsing with an additional `--help` flag, which will result in the correct help message being displayed.
			// The `wrangler` object is "frozen"; we cannot reuse that with different args, so we must create a new CLI parser to generate the help message.
			await createCLIParser([...argv, "--help"]).parse();
		} else if (isAuthenticationError(e)) {
			mayReport = false;
			logger.log(formatMessage(e));
			const envAuth = getAuthFromEnv();
			if (envAuth !== undefined && "apiToken" in envAuth) {
				const message =
					"📎 It looks like you are authenticating Wrangler via a custom API token set in an environment variable.\n" +
					"Please ensure it has the correct permissions for this operation.\n";
				logger.log(chalk.yellow(message));
			}
			const accountTag = (e as APIError)?.accountTag;
			await whoami(accountTag);
		} else if (e instanceof ParseError) {
			e.notes.push({
				text: "\nIf you think this is a bug, please open an issue at: https://github.com/cloudflare/workers-sdk/issues/new/choose",
			});
			logger.log(formatMessage(e));
		} else if (e instanceof JsonFriendlyFatalError) {
			logger.log(e.message);
		} else if (
			e instanceof Error &&
			e.message.includes("Raw mode is not supported on")
		) {
			// the current terminal doesn't support raw mode, which Ink needs to render
			// Ink doesn't throw a typed error or subclass or anything, so we just check the message content.
			// https://github.com/vadimdemedes/ink/blob/546fe16541fd05ad4e638d6842ca4cbe88b4092b/src/components/App.tsx#L138-L148
			mayReport = false;

			const currentPlatform = os.platform();

			const thisTerminalIsUnsupported =
				"This terminal doesn't support raw mode.";
			const soWranglerWontWork =
				"Wrangler uses raw mode to read user input and write output to the terminal, and won't function correctly without it.";
			const tryRunningItIn =
				"Try running your previous command in a terminal that supports raw mode";
			const oneOfThese =
				currentPlatform === "win32"
					? ", such as Command Prompt or Powershell."
					: currentPlatform === "darwin"
						? ", such as Terminal.app or iTerm."
						: "."; // linux user detected, hand holding disengaged.

			logger.error(
				`${thisTerminalIsUnsupported}\n${soWranglerWontWork}\n${tryRunningItIn}${oneOfThese}`
			);
		} else if (isBuildFailure(e)) {
			mayReport = false;
			logBuildFailure(e.errors, e.warnings);
			logger.error(e.message);
		} else {
			logger.error(e instanceof Error ? e.message : e);
			if (!(e instanceof UserError)) {
				await logPossibleBugMessage();
			}
		}

		if (
			// Only report the error if we didn't just handle it
			mayReport &&
			// ...and it's not a user error
			!(e instanceof UserError) &&
			// ...and it's not an un-reportable API error
			!(e instanceof APIError && !e.reportable)
		) {
			await captureGlobalException(e);
		}

		throw e;
	} finally {
		try {
			// In the bootstrapper script `bin/wrangler.js`, we open an IPC channel,
			// so IPC messages from this process are propagated through the
			// bootstrapper. Normally, Node's SIGINT handler would close this for us,
			// but interactive dev mode enables raw mode on stdin which disables the
			// built-in handler. Make sure this channel is closed once it's no longer
			// needed, so we can cleanly exit. Note, we don't want to disconnect if
			// this file was imported in Vitest, as that would stop communication with
			// the test runner.
			if (typeof vitest === "undefined") {
				process.disconnect?.();
			}

			await closeSentry();
		} catch (e) {
			logger.error(e);
			// Only re-throw if we haven't already re-thrown an exception from a
			// command handler.
			if (!cliHandlerThrew) {
				// eslint-disable-next-line no-unsafe-finally
				throw e;
			}
		}
	}
}

export function getDevCompatibilityDate(
	config: Config,
	compatibilityDate = config.compatibility_date
): string {
	// Get the maximum compatibility date supported by the installed Miniflare
	const miniflareEntry = require.resolve("miniflare");
	const miniflareRequire = module.createRequire(miniflareEntry);
	const miniflareWorkerd = miniflareRequire("workerd") as {
		compatibilityDate: string;
	};
	const currentDate = miniflareWorkerd.compatibilityDate;

	if (config.configPath !== undefined && compatibilityDate === undefined) {
		logger.warn(
			`No compatibility_date was specified. Using the installed Workers runtime's latest supported date: ${currentDate}.\n` +
				`❯❯ Add one to your wrangler.toml file: compatibility_date = "${currentDate}", or\n` +
				`❯❯ Pass it in your terminal: wrangler dev [<SCRIPT>] --compatibility-date=${currentDate}\n\n` +
				"See https://developers.cloudflare.com/workers/platform/compatibility-dates/ for more information."
		);
	}
	return compatibilityDate ?? currentDate;
}

/**
 * Write a message to the log that tells the user what they might do after we have reported an unexpected error.
 */
export async function logPossibleBugMessage() {
	logger.log(
		`${fgGreenColor}%s${resetColor}`,
		"If you think this is a bug then please create an issue at https://github.com/cloudflare/workers-sdk/issues/new/choose"
	);
	const latestVersion = await updateCheck();
	if (latestVersion) {
		logger.log(
			`Note that there is a newer version of Wrangler available (${latestVersion}). Consider checking whether upgrading resolves this error.`
		);
	}
}

export { printWranglerBanner };<|MERGE_RESOLUTION|>--- conflicted
+++ resolved
@@ -606,12 +606,11 @@
 		return ai(aiYargs.command(subHelp));
 	});
 
-<<<<<<< HEAD
 	// workflows
 	wrangler.command("workflows", false, (workflowArgs) => {
 		return workflows(workflowArgs.command(subHelp), subHelp);
 	});
-=======
+
 	// pipelines
 	wrangler.command(
 		"pipelines",
@@ -620,7 +619,6 @@
 			return pipelines(pipelinesYargs.command(subHelp));
 		}
 	);
->>>>>>> 8527675e
 
 	/******************** CMD GROUP ***********************/
 	// login
