import assert from "node:assert";
import path from "node:path";
import { processAssetsArg, validateAssetsArgsAndConfig } from "../assets";
import { configFileName, findWranglerConfig, readConfig } from "../config";
import { getEntry } from "../deployment-bundle/entry";
import { UserError } from "../errors";
import {
	getRules,
	getScriptName,
	isLegacyEnv,
	printWranglerBanner,
} from "../index";
import { logger } from "../logger";
import { verifyWorkerMatchesCITag } from "../match-tag";
import * as metrics from "../metrics";
import { writeOutput } from "../output";
import { getSiteAssetPaths } from "../sites";
import { requireAuth } from "../user";
import { collectKeyValues } from "../utils/collectKeyValues";
import deploy from "./deploy";
import type {
	CommonYargsArgv,
	StrictYargsOptionsToInterface,
} from "../yargs-types";

export function deployOptions(yargs: CommonYargsArgv) {
	return (
		yargs
			.positional("script", {
				describe: "The path to an entry point for your worker",
				type: "string",
				requiresArg: true,
			})
			.option("name", {
				describe: "Name of the worker",
				type: "string",
				requiresArg: true,
			})
			// We want to have a --no-bundle flag, but yargs requires that
			// we also have a --bundle flag (that it adds the --no to by itself)
			// So we make a --bundle flag, but hide it, and then add a --no-bundle flag
			// that's visible to the user but doesn't "do" anything.
			.option("bundle", {
				describe: "Run wrangler's compilation step before publishing",
				type: "boolean",
				hidden: true,
			})
			.option("no-bundle", {
				describe: "Skip internal build steps and directly deploy Worker",
				type: "boolean",
				default: false,
			})
			.option("outdir", {
				describe: "Output directory for the bundled worker",
				type: "string",
				requiresArg: true,
			})
			.option("compatibility-date", {
				describe: "Date to use for compatibility checks",
				type: "string",
				requiresArg: true,
			})
			.option("compatibility-flags", {
				describe: "Flags to use for compatibility checks",
				alias: "compatibility-flag",
				type: "string",
				requiresArg: true,
				array: true,
			})
			.option("latest", {
				describe: "Use the latest version of the worker runtime",
				type: "boolean",
				default: false,
			})
			.option("assets", {
				describe: "Static assets to be served. Replaces Workers Sites.",
				type: "string",
				requiresArg: true,
			})
			.option("site", {
				describe: "Root folder of static assets for Workers Sites",
				type: "string",
				requiresArg: true,
				hidden: true,
				deprecated: true,
			})
			.option("site-include", {
				describe:
					"Array of .gitignore-style patterns that match file or directory names from the sites directory. Only matched items will be uploaded.",
				type: "string",
				requiresArg: true,
				array: true,
				hidden: true,
				deprecated: true,
			})
			.option("site-exclude", {
				describe:
					"Array of .gitignore-style patterns that match file or directory names from the sites directory. Matched items will not be uploaded.",
				type: "string",
				requiresArg: true,
				array: true,
				hidden: true,
				deprecated: true,
			})
			.option("var", {
				describe:
					"A key-value pair to be injected into the script as a variable",
				type: "string",
				requiresArg: true,
				array: true,
			})
			.option("define", {
				describe: "A key-value pair to be substituted in the script",
				type: "string",
				requiresArg: true,
				array: true,
			})
			.option("alias", {
				describe: "A module pair to be substituted in the script",
				type: "string",
				requiresArg: true,
				array: true,
			})
			.option("triggers", {
				describe: "cron schedules to attach",
				alias: ["schedule", "schedules"],
				type: "string",
				requiresArg: true,
				array: true,
			})
			.option("routes", {
				describe: "Routes to upload",
				alias: "route",
				type: "string",
				requiresArg: true,
				array: true,
			})
			.option("jsx-factory", {
				describe: "The function that is called for each JSX element",
				type: "string",
				requiresArg: true,
			})
			.option("jsx-fragment", {
				describe: "The function that is called for each JSX fragment",
				type: "string",
				requiresArg: true,
			})
			.option("tsconfig", {
				describe: "Path to a custom tsconfig.json file",
				type: "string",
				requiresArg: true,
			})
			.option("minify", {
				describe: "Minify the Worker",
				type: "boolean",
			})
			.option("node-compat", {
				describe: "Enable Node.js compatibility",
				type: "boolean",
				hidden: true,
				deprecated: true,
			})
			.option("dry-run", {
				describe: "Don't actually deploy",
				type: "boolean",
			})
			.option("keep-vars", {
				describe:
					"Stop wrangler from deleting vars that are not present in the Wrangler configuration file\nBy default Wrangler will remove all vars and replace them with those found in the Wrangler configuration.\nIf your development approach is to modify vars after deployment via the dashboard you may wish to set this flag.",
				default: false,
				type: "boolean",
			})
			.option("legacy-env", {
				type: "boolean",
				describe: "Use legacy environments",
				hidden: true,
			})
			.option("logpush", {
				type: "boolean",
				describe:
					"Send Trace Events from this worker to Workers Logpush.\nThis will not configure a corresponding Logpush job automatically.",
			})
			.option("upload-source-maps", {
				type: "boolean",
				describe: "Include source maps when uploading this worker.",
			})
			.option("old-asset-ttl", {
				describe:
					"Expire old assets in given seconds rather than immediate deletion.",
				type: "number",
			})
			.option("dispatch-namespace", {
				describe:
					"Name of a dispatch namespace to deploy the Worker to (Workers for Platforms)",
				type: "string",
			})
	);
}

export type DeployArgs = StrictYargsOptionsToInterface<typeof deployOptions>;

export async function deployHandler(args: DeployArgs) {
	await printWranglerBanner();

<<<<<<< HEAD
=======
	// Check for deprecated `wrangler publish` command
	if (args._[0] === "publish") {
		logger.warn(
			"`wrangler publish` is deprecated and will be removed in the next major version.\nPlease use `wrangler deploy` instead, which accepts exactly the same arguments."
		);
	}

	if (args.nodeCompat) {
		throw new UserError(
			`The --node-compat flag is no longer supported as of Wrangler v4. Instead, use the \`nodejs_compat\` compatibility flag. This includes the functionality from legacy \`node_compat\` polyfills and natively implemented Node.js APIs. See https://developers.cloudflare.com/workers/runtime-apis/nodejs for more information.`
		);
	}

	if (args.legacyAssets) {
		logger.warn(
			`The --legacy-assets argument has been deprecated. Please use --assets instead.\n` +
				`To learn more about Workers with assets, visit our documentation at https://developers.cloudflare.com/workers/frameworks/.`
		);
	}

>>>>>>> 6a99237f
	const configPath =
		args.config ||
		(args.script && findWranglerConfig(path.dirname(args.script)));
	const projectRoot = configPath && path.dirname(configPath);
	const config = readConfig(configPath, args);
	if (config.pages_build_output_dir) {
		throw new UserError(
			"It looks like you've run a Workers-specific command in a Pages project.\n" +
				"For Pages, please run `wrangler pages deploy` instead."
		);
	}

	const entry = await getEntry(args, config, "deploy");

	if (config.workflows?.length) {
		logger.once.warn("Workflows is currently in open beta.");
	}

	validateAssetsArgsAndConfig(args, config);

	const assetsOptions = processAssetsArg(args, config);

	if (args.latest) {
		logger.warn(
			`Using the latest version of the Workers runtime. To silence this warning, please choose a specific version of the runtime with --compatibility-date, or add a compatibility_date to your ${configFileName(config.configPath)} file.`
		);
	}

	const cliVars = collectKeyValues(args.var);
	const cliDefines = collectKeyValues(args.define);
	const cliAlias = collectKeyValues(args.alias);

	const accountId = args.dryRun ? undefined : await requireAuth(config);

	const siteAssetPaths = getSiteAssetPaths(
		config,
		args.site,
		args.siteInclude,
		args.siteExclude
	);

	const beforeUpload = Date.now();
	const name = getScriptName(args, config);
	assert(
		name,
		'You need to provide a name when publishing a worker. Either pass it as a cli arg with `--name <name>` or in your config file as `name = "<name>"`'
	);

	if (!args.dryRun) {
		assert(accountId, "Missing account ID");
		await verifyWorkerMatchesCITag(
			accountId,
			name,
			path.relative(entry.projectRoot, config.configPath ?? "wrangler.toml")
		);
	}
	const { sourceMapSize, versionId, workerTag, targets } = await deploy({
		config,
		accountId,
		name,
		rules: getRules(config),
		entry,
		env: args.env,
		compatibilityDate: args.latest
			? new Date().toISOString().substring(0, 10)
			: args.compatibilityDate,
		compatibilityFlags: args.compatibilityFlags,
		vars: cliVars,
		defines: cliDefines,
		alias: cliAlias,
		triggers: args.triggers,
		jsxFactory: args.jsxFactory,
		jsxFragment: args.jsxFragment,
		tsconfig: args.tsconfig,
		routes: args.routes,
		assetsOptions,
		legacyAssetPaths: siteAssetPaths,
		legacyEnv: isLegacyEnv(config),
		minify: args.minify,
		isWorkersSite: Boolean(args.site || config.site),
		outDir: args.outdir,
		dryRun: args.dryRun,
		noBundle: !(args.bundle ?? !config.no_bundle),
		keepVars: args.keepVars,
		logpush: args.logpush,
		uploadSourceMaps: args.uploadSourceMaps,
		oldAssetTtl: args.oldAssetTtl,
		projectRoot,
		dispatchNamespace: args.dispatchNamespace,
		experimentalVersions: args.experimentalVersions,
	});

	writeOutput({
		type: "deploy",
		version: 1,
		worker_name: name ?? null,
		worker_tag: workerTag,
		version_id: versionId,
		targets,
	});

	await metrics.sendMetricsEvent(
		"deploy worker script",
		{
			usesTypeScript: /\.tsx?$/.test(entry.file),
			durationMs: Date.now() - beforeUpload,
			sourceMapSize,
		},
		{
			sendMetrics: config.send_metrics,
		}
	);
}<|MERGE_RESOLUTION|>--- conflicted
+++ resolved
@@ -202,29 +202,12 @@
 export async function deployHandler(args: DeployArgs) {
 	await printWranglerBanner();
 
-<<<<<<< HEAD
-=======
-	// Check for deprecated `wrangler publish` command
-	if (args._[0] === "publish") {
-		logger.warn(
-			"`wrangler publish` is deprecated and will be removed in the next major version.\nPlease use `wrangler deploy` instead, which accepts exactly the same arguments."
-		);
-	}
-
 	if (args.nodeCompat) {
 		throw new UserError(
 			`The --node-compat flag is no longer supported as of Wrangler v4. Instead, use the \`nodejs_compat\` compatibility flag. This includes the functionality from legacy \`node_compat\` polyfills and natively implemented Node.js APIs. See https://developers.cloudflare.com/workers/runtime-apis/nodejs for more information.`
 		);
 	}
 
-	if (args.legacyAssets) {
-		logger.warn(
-			`The --legacy-assets argument has been deprecated. Please use --assets instead.\n` +
-				`To learn more about Workers with assets, visit our documentation at https://developers.cloudflare.com/workers/frameworks/.`
-		);
-	}
-
->>>>>>> 6a99237f
 	const configPath =
 		args.config ||
 		(args.script && findWranglerConfig(path.dirname(args.script)));
