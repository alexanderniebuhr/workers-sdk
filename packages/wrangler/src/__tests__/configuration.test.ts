--- conflicted
+++ resolved
@@ -3924,7 +3924,6 @@
 			expect(diagnostics.renderErrors()).toMatchInlineSnapshot(`
 				"Processing wrangler configuration:
 
-<<<<<<< HEAD
 				  - \\"env.ENV1\\" environment configuration
 				    - Expected \\"route\\" to be either a string, or an object with shape { pattern, custom_domain, zone_id | zone_name }, but got 888.
 				    - Expected \\"account_id\\" to be of type string but got 222.
@@ -3946,39 +3945,10 @@
 				    - Expected \\"main\\" to be of type string but got 1333.
 				    - Expected \\"no_bundle\\" to be of type boolean but got \\"INVALID\\".
 				    - Expected \\"minify\\" to be of type boolean but got \\"INVALID\\".
-				    - Expected \\"node_compat\\" to be of type boolean but got \\"INVALID\\".
 				    - Expected \\"first_party_worker\\" to be of type boolean but got \\"INVALID\\".
 				    - Expected \\"logpush\\" to be of type boolean but got \\"INVALID\\".
 				    - Expected \\"upload_source_maps\\" to be of type boolean but got \\"INVALID\\"."
 			`);
-=======
-			  - \\"env.ENV1\\" environment configuration
-			    - Expected \\"route\\" to be either a string, or an object with shape { pattern, custom_domain, zone_id | zone_name }, but got 888.
-			    - Expected \\"account_id\\" to be of type string but got 222.
-			    - Expected \\"routes\\" to be an array of either strings or objects with the shape { pattern, custom_domain, zone_id | zone_name }, but these weren't valid: [
-			        666,
-			        777
-			      ].
-			    - Expected exactly one of the following fields [\\"routes\\",\\"route\\"].
-			    - Expected \\"workers_dev\\" to be of type boolean but got \\"BAD\\".
-			    - Expected \\"build.command\\" to be of type string but got 1444.
-			    - Expected \\"build.cwd\\" to be of type string but got 1555.
-			    - Expected \\"build.watch_dir\\" to be of type string but got 1666.
-			    - Expected \\"compatibility_date\\" to be of type string but got 333.
-			    - Expected \\"compatibility_flags\\" to be of type string array but got [444,555].
-			    - Expected \\"jsx_factory\\" to be of type string but got 999.
-			    - Expected \\"jsx_fragment\\" to be of type string but got 1000.
-			    - Expected \\"tsconfig\\" to be of type string but got 123.
-			    - Expected \\"name\\" to be of type string, alphanumeric and lowercase with dashes only but got 111.
-			    - Expected \\"main\\" to be of type string but got 1333.
-			    - Expected \\"usage_model\\" field to be one of [\\"bundled\\",\\"unbound\\"] but got \\"INVALID\\".
-			    - Expected \\"no_bundle\\" to be of type boolean but got \\"INVALID\\".
-			    - Expected \\"minify\\" to be of type boolean but got \\"INVALID\\".
-			    - Expected \\"first_party_worker\\" to be of type boolean but got \\"INVALID\\".
-			    - Expected \\"logpush\\" to be of type boolean but got \\"INVALID\\".
-			    - Expected \\"upload_source_maps\\" to be of type boolean but got \\"INVALID\\"."
-		`);
->>>>>>> 6a99237f
 		});
 
 		describe("[define]", () => {
