--- conflicted
+++ resolved
@@ -895,23 +895,6 @@
 	isLegacyEnv?: boolean,
 	rawConfig?: RawConfig | undefined
 ): Environment {
-<<<<<<< HEAD
-=======
-	deprecated(
-		diagnostics,
-		rawEnv,
-		"kv-namespaces",
-		`The "kv-namespaces" field is no longer supported, please rename to "kv_namespaces"`,
-		true
-	);
-	deprecated(
-		diagnostics,
-		rawEnv,
-		"zone_id",
-		"This is unnecessary since we can deduce this from routes directly.",
-		false // We need to leave this in-place for the moment since `route` commands might use it.
-	);
-
 	deprecated(
 		diagnostics,
 		rawEnv,
@@ -923,17 +906,6 @@
 		"error"
 	);
 
-	// The field "experimental_services" doesn't exist anymore in the config, but we still want to error about any older usage.
-
-	deprecated(
-		diagnostics,
-		rawEnv,
-		"experimental_services",
-		`The "experimental_services" field is no longer supported. Simply rename the [experimental_services] field to [services].`,
-		true
-	);
-
->>>>>>> 6a99237f
 	experimental(diagnostics, rawEnv, "unsafe");
 
 	const route = normalizeAndValidateRoute(diagnostics, topLevelEnv, rawEnv);
